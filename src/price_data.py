# CoinTaxman
# Copyright (C) 2021  Carsten Docktor <https://github.com/provinzio>

# This program is free software: you can redistribute it and/or modify
# it under the terms of the GNU Affero General Public License as
# published by the Free Software Foundation, either version 3 of the
# License, or (at your option) any later version.

# This program is distributed in the hope that it will be useful,
# but WITHOUT ANY WARRANTY; without even the implied warranty of
# MERCHANTABILITY or FITNESS FOR A PARTICULAR PURPOSE.  See the
# GNU Affero General Public License for more details.

# You should have received a copy of the GNU Affero General Public License
# along with this program.  If not, see <https://www.gnu.org/licenses/>.

import bisect
import datetime
import decimal
import json
import logging
import sqlite3
import time
from pathlib import Path
from typing import Any, Optional, Union

import requests

import config
import misc
import transaction
from core import kraken_pair_map

log = logging.getLogger(__name__)


# TODO Keep database connection open?
# TODO Combine multiple exchanges in one file?
#      - Add a database for each exchange (added with ATTACH DATABASE)
#      - Tables in database stay the same


class PriceData:
    def get_db_path(self, platform: str) -> Path:
        return Path(config.DATA_PATH, f"{platform}.db")

    def get_tablename(self, coin: str, reference_coin: str) -> str:
        return f"{coin}/{reference_coin}"

    @misc.delayed
    def _get_price_binance(
        self,
        base_asset: str,
        utc_time: datetime.datetime,
        quote_asset: str,
        swapped_symbols: bool = False,
    ) -> decimal.Decimal:
        """Retrieve price from binance official REST API.

        The price is calculated as the average price in a
        time frame of 1 minute around `utc_time`.

        None existing pairs like `TWTEUR` are calculated as
        `TWTBTC * BTCEUR`.

        Documentation:
        https://github.com/binance/binance-spot-api-docs/blob/master/rest-api.md

        Args:
            base_asset (str)
            utc_time (datetime.datetime)
            quote_asset (str)
            swapped_symbols (bool, optional): The function is run with swapped
                                              asset symbols. Defaults to False.

        Raises:
            RuntimeError: Unable to retrieve price data.

        Returns:
            decimal.Decimal: Price of asset pair.
        """
        root_url = "https://api.binance.com/api/v3/aggTrades"
        symbol = f"{base_asset}{quote_asset}"
        startTime, endTime = misc.get_offset_timestamps(
            utc_time, datetime.timedelta(minutes=1)
        )
        url = f"{root_url}?{symbol=:}&{startTime=:}&{endTime=:}"

        log.debug("Calling %s", url)
        response = requests.get(url)
        data = json.loads(response.text)

        # Some combinations do not exist (e.g. `TWTEUR`), but almost anything
        # is paired with BTC. Calculate `TWTEUR` as `TWTBTC * BTCEUR`.
        if (
            isinstance(data, dict)
            and data.get("code") == -1121
            and data.get("msg") == "Invalid symbol."
        ):
            if quote_asset == "BTC":
                # If we are already comparing with BTC, we might have to swap
                # the assets to generate the correct symbol.
                # Check a last time, if we find the pair by changing the symbol
                # order.
                # If this does not help, we need to think of something else.
                if swapped_symbols:
                    raise RuntimeError(f"Can not retrieve {symbol=} from binance")
                # Changing the order of the assets require to
                # invert the price.
                price = self.get_price(
                    "binance", quote_asset, utc_time, base_asset, swapped_symbols=True
                )
                return misc.reciprocal(price)

            btc = self.get_price("binance", base_asset, utc_time, "BTC")
            quote = self.get_price("binance", "BTC", utc_time, quote_asset)
            return btc * quote

        response.raise_for_status()

        if len(data) == 0:
            log.warning(
                "Binance offers no price for %s at %s. Trying %s/USDT and %s/USDT",
                symbol,
                utc_time,
                base_asset,
                quote_asset,
            )
            if quote_asset == "USDT":
                return decimal.Decimal()
            quote = self.get_price("binance", quote_asset, utc_time, "USDT")
            if quote == 0.0:
                return quote
            usdt = self.get_price("binance", base_asset, utc_time, "USDT")
            return usdt / quote

        # Calculate average price.
        total_cost = decimal.Decimal()
        total_quantity = decimal.Decimal()
        for d in data:
            price = misc.force_decimal(d["p"])
            quantity = misc.force_decimal(d["q"])
            total_cost += price * quantity
            total_quantity += quantity
        average_price = total_cost / total_quantity
        return average_price

    @misc.delayed
    def _get_price_coinbase_pro(
        self,
        base_asset: str,
        utc_time: datetime.datetime,
        quote_asset: str,
        minutes_step: int = 5,
    ) -> decimal.Decimal:
        """Retrieve price from Coinbase Pro official REST API.

        Documentation: https://docs.pro.coinbase.com

        Args:
            base_asset (str): Base asset.
            utc_time (datetime.datetime): Target time (time of the trade).
            quote_asset (str): Quote asset.
            minutes_step (int): Initial time offset for consecutive
                                Coinbase Pro API requests. Defaults to 5.

        Returns:
            decimal.Decimal: Price of asset pair at target time
                   (0 if price couldn't be determined)
        """

        root_url = "https://api.pro.coinbase.com"
        pair = f"{base_asset}-{quote_asset}"

        minutes_offset = 0
        while minutes_offset < 120:
            minutes_offset += minutes_step

            start = misc.to_iso_timestamp(
                utc_time - datetime.timedelta(minutes=minutes_offset)
            )
            end = misc.to_iso_timestamp(
                utc_time + datetime.timedelta(minutes=minutes_offset)
            )
            params = f"start={start}&end={end}&granularity=60"
            url = f"{root_url}/products/{pair}/candles?{params}"

            log.debug("Calling %s", url)
            log.debug(
                f"Querying Coinbase Pro candles for {pair} at {utc_time} "
                f"(offset={minutes_offset}m): Calling %s",
                url,
            )

            response = requests.get(url)
            response.raise_for_status()
            data = json.loads(response.text)

            # No candles within the time window
            if len(data) == 0:
                continue

            # Find closest timestamp match
            target_timestamp = misc.to_ms_timestamp(utc_time)
            data_timestamps_ms = [int(float(d[0]) * 1000) for d in data]
            data_timestamps_ms.reverse()  # bisect requires ascending order

            closest_match_index = (
                bisect.bisect_left(data_timestamps_ms, target_timestamp) - 1
            )

            # The desired timestamp is in the past
            if closest_match_index == -1:
                continue

            # The desired timestamp is in the future
            if closest_match_index == len(data_timestamps_ms) - 1:
                continue

            closest_match = data[closest_match_index]
            open_price = misc.force_decimal(closest_match[3])
            close_price = misc.force_decimal(closest_match[4])

            return (open_price + close_price) / 2

        log.warning(
            f"Querying Coinbase Pro candles for {pair} at {utc_time}: "
            f"Failed to find matching exchange rate. "
            "Please create an Issue or PR."
        )
        return decimal.Decimal()

    @misc.delayed
    def _get_price_bitpanda_pro(
        self, base_asset: str, utc_time: datetime.datetime, quote_asset: str
    ) -> decimal.Decimal:
        """Retrieve the price from the Bitpanda Pro API.

        This uses the "candlestricks" API endpoint.
        It returns the highest and lowest price for the COIN in a given time frame.

        Timeframe ends at the requested time.

        Currently, only BEST_EUR is tested.

        Args:
            base_asset (str): The currency to get the price for.
            utc_time (datetime.datetime): Time of the trade to fetch the price for.
            quote_asset (str): The currency for the price.

        Returns:
            decimal.Decimal: Price of the asset pair.
        """

        # other combination should not occur, since I enter them within the trade
        # other pairs need to be tested. Also, they might need different behavior,
        # if there isn't a matching endpoint
        assert (
            base_asset == "BEST" and quote_asset == "EUR"
        ), f"{base_asset}_{quote_asset}"
        baseurl = "https://api.exchange.bitpanda.com/public/v1/candlesticks/BEST_EUR"

        # Bitpanda Pro only supports distinctive arguments for this, *not arbitrary*
        timeframes = [1, 5, 15, 30]

        # get the smallest timeframe possible
        # if there were no trades in the requested time frame, the
        # returned data will be empty
        for t in timeframes:
            end = utc_time
            begin = utc_time - datetime.timedelta(minutes=t)

            # https://github.com/python/mypy/issues/3176
            params: dict[str, Union[int, str]] = {
                "unit": "MINUTES",
                "period": t,
                "from": begin.isoformat(),
                "to": end.isoformat(),
            }
            r = requests.get(baseurl, params=params)

            assert r.status_code == 200

            data = r.json()
            if data:
                break

        # if we didn't get data for the 30 minute frame, give up?
        assert data
        # There actually shouldn't be more than one entry if period and granularity are
        # the same?
        assert len(data) == 1

        # simply take the average
        high = misc.force_decimal(data[0]["high"])
        low = misc.force_decimal(data[0]["low"])

        # if spread is greater than 3%
        if (high - low) / high > 0.03:
            log.warning(f"Price spread is greater than 3%! High: {high}, Low: {low}")
        return (high + low) / 2

    @misc.delayed
    def _get_price_kraken(
        self,
        base_asset: str,
        utc_time: datetime.datetime,
        quote_asset: str,
        minutes_step: int = 10,
    ) -> decimal.Decimal:
        """Retrieve price from Kraken official REST API.

        We select the data point closest to the desired timestamp (utc_time),
        but not newer than this timestamp.
        For this we fetch one chunk of the trade history, starting
        `minutes_step`minutes before this timestamp.
        We then walk through the history until the closest timestamp match is
        found. Otherwise, we start another 10 minutes earlier and try again.
        (Exiting with a warning and zero price after hitting the arbitrarily
        chosen offset limit of 120 minutes). If the initial offset is already
        too large, recursively retry by reducing the offset step,
        down to 1 minute.

        Documentation: https://www.kraken.com/features/api

        Args:
            base_asset (str): Base asset.
            utc_time (datetime.datetime): Target time (time of the trade).
            quote_asset (str): Quote asset.
            minutes_step (int): Initial time offset for consecutive
                                Kraken API requests. Defaults to 10.

        Returns:
            decimal.Decimal: Price of asset pair at target time
                   (0 if price couldn't be determined)
        """
        target_timestamp = misc.to_ms_timestamp(utc_time)
        root_url = "https://api.kraken.com/0/public/Trades"
        pair = base_asset + quote_asset
        pair = kraken_pair_map.get(pair, pair)

        minutes_offset = 0
        while minutes_offset < 120:
            minutes_offset += minutes_step

            since = misc.to_ns_timestamp(
                utc_time - datetime.timedelta(minutes=minutes_offset)
            )
            url = f"{root_url}?{pair=:}&{since=:}"

            num_retries = 10
            while num_retries:
                log.debug(
                    f"Querying trades for {pair} at {utc_time} "
                    f"(offset={minutes_offset}m): Calling %s",
                    url,
                )
                response = requests.get(url)
                response.raise_for_status()
                data = json.loads(response.text)

                if not data["error"]:
                    break
                else:
                    num_retries -= 1
                    sleep_duration = 2 ** (10 - num_retries)
                    log.warning(
                        f"Querying trades for {pair} at {utc_time} "
                        f"(offset={minutes_offset}m): "
                        f"Could not retrieve trades: {data['error']}. "
                        f"Retry in {sleep_duration} s ..."
                    )
                    time.sleep(sleep_duration)
                    continue
            else:
                log.error(
                    f"Querying trades for {pair} at {utc_time} "
                    f"(offset={minutes_offset}m): "
                    f"Could not retrieve trades: {data['error']}"
                )
                raise RuntimeError("Kraken response keeps having error flags.")

            # Find closest timestamp match
            data = data["result"][pair]
            data_timestamps_ms = [int(float(d[2]) * 1000) for d in data]
            closest_match_index = (
                bisect.bisect_left(data_timestamps_ms, target_timestamp) - 1
            )

            # The desired timestamp is in the past; increase the offset
            if closest_match_index == -1:
                continue

            # The desired timestamp is in the future
            if closest_match_index == len(data_timestamps_ms) - 1:

                if minutes_step == 1:
                    # Cannot remove interval any further; give up
                    break
                else:
                    # We missed the desired timestamp because our initial step
                    # size was too large; reduce step size
                    log.debug(
                        f"Querying trades for {pair} at {utc_time}: " "Reducing step"
                    )
                    return self._get_price_kraken(
                        base_asset, utc_time, quote_asset, minutes_step - 1
                    )

            price = misc.force_decimal(data[closest_match_index][0])
            return price

        log.warning(
            f"Querying trades for {pair} at {utc_time}: "
            f"Failed to find matching exchange rate. "
            "Please create an Issue or PR."
        )
        return decimal.Decimal()

    def __get_price_db(
        self,
        db_path: Path,
        tablename: str,
        utc_time: datetime.datetime,
    ) -> Optional[decimal.Decimal]:
        """Try to retrieve the price from our local database.

        Args:
            db_path (Path)
            tablename (str)
            utc_time (datetime.datetime)

        Returns:
            Optional[decimal.Decimal]: Price.
        """
        if db_path.is_file():
            with sqlite3.connect(db_path) as conn:
                cur = conn.cursor()
                query = f"SELECT price FROM `{tablename}` WHERE utc_time=?;"

                try:
                    cur.execute(query, (utc_time,))
                except sqlite3.OperationalError as e:
                    if str(e) == f"no such table: {tablename}":
                        return None
                    raise e

                if prices := cur.fetchone():
                    return misc.force_decimal(prices[0])

        return None

    def __mean_price_db(
        self,
        db_path: Path,
        tablename: str,
        utc_time: datetime.datetime,
    ) -> decimal.Decimal:
        """Try to retrieve the price right before and after `utc_time`
        from our local database.

        Return 0 if the price could not be estimated.
        The function does not check, if a price for `utc_time` exists.

        Args:
            db_path (Path)
            tablename (str)
            utc_time (datetime.datetime)

        Returns:
            decimal.Decimal: Price.
        """
        if db_path.is_file():
            with sqlite3.connect(db_path) as conn:
                cur = conn.cursor()

                before_query = (
                    f"SELECT utc_time, price FROM `{tablename}` "
                    f"WHERE utc_time<? AND price > 0 "
                    "ORDER BY utc_time DESC "
                    "LIMIT 1"
                )
                try:
                    cur.execute(before_query, (utc_time,))
                except sqlite3.OperationalError as e:
                    if str(e) == f"no such table: {tablename}":
                        return decimal.Decimal()
                    raise e
                if result := cur.fetchone():
                    before_time = misc.parse_iso_timestamp_to_decimal_timestamp(
                        result[0]
                    )
                    before_price = misc.force_decimal(result[1])
                else:
                    return decimal.Decimal()

                after_query = (
                    f"SELECT utc_time, price FROM `{tablename}` "
                    f"WHERE utc_time>? AND price > 0 "
                    "ORDER BY utc_time ASC "
                    "LIMIT 1"
                )
                try:
                    cur.execute(after_query, (utc_time,))
                except sqlite3.OperationalError as e:
                    if str(e) == f"no such table: {tablename}":
                        return decimal.Decimal()
                    raise e
                if result := cur.fetchone():
                    after_time = misc.parse_iso_timestamp_to_decimal_timestamp(
                        result[0]
                    )
                    after_price = misc.force_decimal(result[1])
                else:
                    return decimal.Decimal()

                if before_price and after_price:
                    d_utc_time = misc.to_decimal_timestamp(utc_time)
                    # Linear gradiant between the neighbored transactions.
                    m = (after_price - before_price) / (after_time - before_time)
                    price = before_price + (d_utc_time - before_time) * m
                    return price

        return decimal.Decimal()

    def __set_price_db(
        self,
        db_path: Path,
        tablename: str,
        utc_time: datetime.datetime,
        price: decimal.Decimal,
    ) -> None:
        """Write price to database.

        Create database/table if necessary.

        Args:
            db_path (Path)
            tablename (str)
            utc_time (datetime.datetime)
            price (decimal.Decimal)
        """
        with sqlite3.connect(db_path) as conn:
            cur = conn.cursor()
            query = f"INSERT INTO `{tablename}`" "('utc_time', 'price') VALUES (?, ?);"
            try:
                cur.execute(query, (utc_time, str(price)))
            except sqlite3.OperationalError as e:
                if str(e) == f"no such table: {tablename}":
                    create_query = (
                        f"CREATE TABLE `{tablename}`"
                        "(utc_time DATETIME PRIMARY KEY, "
                        "price STR NOT NULL);"
                    )
                    cur.execute(create_query)
                    cur.execute(query, (utc_time, str(price)))
                else:
                    raise e
            conn.commit()

    def set_price_db(
        self,
        platform: str,
        coin: str,
        reference_coin: str,
        utc_time: datetime.datetime,
        price: decimal.Decimal,
    ) -> None:
        """Write price to database.

        Tries to insert a historical price into the local database.

        A warning will be raised, if there is already a different price.

        Args:
            platform (str): [description]
            coin (str): [description]
            reference_coin (str): [description]
            utc_time (datetime.datetime): [description]
            price (decimal.Decimal): [description]
        """
        assert coin != reference_coin
        if coin < reference_coin:
            coin_a = coin
            coin_b = reference_coin
        else:
            coin_a = reference_coin
            coin_b = coin
        db_path = self.get_db_path(platform)
        tablename = self.get_tablename(coin_a, coin_b)
        try:
            self.__set_price_db(db_path, tablename, utc_time, price)
        except sqlite3.IntegrityError as e:
            if str(e) == f"UNIQUE constraint failed: {tablename}.utc_time":
                price_db = self.get_price(platform, coin_a, utc_time, coin_b)
                if price != price_db:
                    log.warning(
                        "Tried to write price to database, "
                        "but a different price exists already."
                        f"({platform=}, {tablename=}, {utc_time=}, {price=})"
                    )
            else:
                raise e

    def get_price(
        self,
        platform: str,
        coin: str,
        utc_time: datetime.datetime,
        reference_coin: str = config.FIAT,
        **kwargs: Any,
    ) -> decimal.Decimal:
        """Get the price of a coin pair from a specific `platform` at `utc_time`.

        The function tries to retrieve the price from the local database first.
        If the price does not exist, its gathered from a platform specific
        function and saved to our local database for future access.

        Args:
            platform (str)
            coin (str)
            utc_time (datetime.datetime)
            reference_coin (str, optional): Defaults to config.FIAT.

        Raises:
            NotImplementedError: Platform specific GET function is not
                                 implemented.

        Returns:
            decimal.Decimal: Price of the coin pair.
        """
        if coin == reference_coin:
            return decimal.Decimal("1")

        db_path = self.get_db_path(platform)
        if coin < reference_coin:
            coin_a = coin
            coin_b = reference_coin
            inverted = False
        else:
            coin_a = reference_coin
            coin_b = coin
            inverted = True
        tablename = self.get_tablename(coin_a, coin_b)

        # Check if price exists already in our database.
<<<<<<< HEAD
        if (price := self.__get_price_db(db_path, tablename, utc_time)) is not None:
            if inverted:
                return decimal.Decimal(1 / price)
            else:
                return price
=======
        if (price := self.__get_price_db(db_path, tablename, utc_time)) is None:
            try:
                get_price = getattr(self, f"_get_price_{platform}")
            except AttributeError:
                raise NotImplementedError("Unable to read data from %s", platform)
>>>>>>> 1ec7c688

            price = get_price(coin, utc_time, reference_coin, **kwargs)
            assert isinstance(price, decimal.Decimal)
            self.__set_price_db(db_path, tablename, utc_time, price)

        if config.MEAN_MISSING_PRICES and price <= 0.0:
            # The price is missing. Check for prices before and after the
            # transaction and estimate the price.
            # Do not save price in database.
            price = self.__mean_price_db(db_path, tablename, utc_time)

<<<<<<< HEAD
        price = get_price(coin, utc_time, reference_coin, **kwargs)
        self.__set_price_db(db_path, tablename, utc_time, price)
        if inverted:
            return decimal.Decimal(1 / price)
        else:
            return price
=======
        return price
>>>>>>> 1ec7c688

    def get_cost(
        self,
        tr: Union[transaction.Operation, transaction.SoldCoin],
        reference_coin: str = config.FIAT,
    ) -> decimal.Decimal:
        op = tr if isinstance(tr, transaction.Operation) else tr.op
        price = self.get_price(op.platform, op.coin, op.utc_time, reference_coin)
        if isinstance(tr, transaction.Operation):
            return price * tr.change
        if isinstance(tr, transaction.SoldCoin):
            return price * tr.sold
        raise NotImplementedError

    def check_database(self):
        stats = {}

        for db_path in Path(config.DATA_PATH).glob("*.db"):
            if db_path.is_file():
                platform = db_path.stem
                stats[platform] = {"fix": 0, "rem": 0}
                try:
                    get_price = getattr(self, f"_get_price_{platform}")
                except AttributeError:
                    if platform == "coinbase":
                        get_price = self._get_price_coinbase_pro
                    else:
                        raise NotImplementedError(
                            "Unable to read data from %s", platform
                        )

                with sqlite3.connect(db_path) as conn:
                    query = "SELECT name FROM sqlite_master WHERE type='table'"
                    cur = conn.execute(query)
                    tablenames = (result[0] for result in cur.fetchall())
                    for tablename in tablenames:
                        base_asset, quote_asset = tablename.split("/")
                        query = f"SELECT utc_time FROM `{tablename}` WHERE price<=0.0;"
                        cur = conn.execute(query)

                        for row in cur.fetchall():
                            utc_time = datetime.datetime.strptime(
                                row[0], "%Y-%m-%d %H:%M:%S%z"
                            )
                            price = get_price(base_asset, utc_time, quote_asset)

                            if price == 0.0:
                                log.warning(
                                    f"""
                                    Could not fetch price for
                                    pair {tablename} on {platform} at {utc_time}
                                    """
                                )
                                stats[platform]["rem"] += 1
                            else:
                                log.info(
                                    f"Updating {tablename} at {utc_time} to {price}"
                                )
                                query = f"""
                                UPDATE `{tablename}`
                                SET price=?
                                WHERE utc_time=?;"""
                                conn.execute(query, (str(price), utc_time))
                                stats[platform]["fix"] += 1

                    conn.commit()

        log.info("Check Database Result:")
        for platform, result in stats.items():
            fixed, remaining = result.values()
            log.info(f"{platform}: {fixed} fixed, {remaining} remaining")<|MERGE_RESOLUTION|>--- conflicted
+++ resolved
@@ -644,20 +644,11 @@
         tablename = self.get_tablename(coin_a, coin_b)
 
         # Check if price exists already in our database.
-<<<<<<< HEAD
-        if (price := self.__get_price_db(db_path, tablename, utc_time)) is not None:
-            if inverted:
-                return decimal.Decimal(1 / price)
-            else:
-                return price
-=======
         if (price := self.__get_price_db(db_path, tablename, utc_time)) is None:
             try:
                 get_price = getattr(self, f"_get_price_{platform}")
             except AttributeError:
                 raise NotImplementedError("Unable to read data from %s", platform)
->>>>>>> 1ec7c688
-
             price = get_price(coin, utc_time, reference_coin, **kwargs)
             assert isinstance(price, decimal.Decimal)
             self.__set_price_db(db_path, tablename, utc_time, price)
@@ -667,17 +658,11 @@
             # transaction and estimate the price.
             # Do not save price in database.
             price = self.__mean_price_db(db_path, tablename, utc_time)
-
-<<<<<<< HEAD
-        price = get_price(coin, utc_time, reference_coin, **kwargs)
-        self.__set_price_db(db_path, tablename, utc_time, price)
+            
         if inverted:
-            return decimal.Decimal(1 / price)
-        else:
-            return price
-=======
-        return price
->>>>>>> 1ec7c688
+                return decimal.Decimal(1 / price)
+            else:
+                return price
 
     def get_cost(
         self,
