--- conflicted
+++ resolved
@@ -134,7 +134,6 @@
         return average_price
 
     @misc.delayed
-<<<<<<< HEAD
     def _get_price_coinbase_pro(
         self,
         base_asset: str,
@@ -218,7 +217,8 @@
             "Please create an Issue or PR."
         )
         return decimal.Decimal()
-=======
+
+    @misc.delayed
     def _get_price_bitpanda_pro(
         self, base_asset: str, utc_time: datetime.datetime, quote_asset: str
     ) -> decimal.Decimal:
@@ -281,7 +281,6 @@
         high = misc.force_decimal(data[0]["high"])
         low = misc.force_decimal(data[0]["low"])
         return (high + low) / 2
->>>>>>> 5537c9af
 
     @misc.delayed
     def _get_price_kraken(
