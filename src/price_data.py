--- conflicted
+++ resolved
@@ -543,15 +543,8 @@
         if coin == reference_coin:
             return decimal.Decimal("1")
 
-<<<<<<< HEAD
         # Check if price exists already in our database.
         if (price := get_price_db(platform, coin, reference_coin, utc_time)) is None:
-=======
-        db_path = get_db_path(platform)
-
-        # Check if price exists already in our database.
-        if (price := get_price_db(db_path, coin, reference_coin, utc_time)) is None:
->>>>>>> f1433e8b
             # Price doesn't exists. Fetch price from platform.
             try:
                 get_price = getattr(self, f"_get_price_{platform}")
@@ -560,19 +553,13 @@
 
             price = get_price(coin, utc_time, reference_coin, **kwargs)
             assert isinstance(price, decimal.Decimal)
-            set_price_db(
-                platform, coin, reference_coin, utc_time, price
-            )
+            set_price_db(platform, coin, reference_coin, utc_time, price)
 
         if config.MEAN_MISSING_PRICES and price <= 0.0:
             # The price is missing. Check for prices before and after the
             # transaction and estimate the price.
             # Do not save price in database.
-<<<<<<< HEAD
             price = mean_price_db(platform, coin, reference_coin, utc_time)
-=======
-            price = mean_price_db(db_path, coin, reference_coin, utc_time)
->>>>>>> f1433e8b
 
         return price
 
