import datetime
import decimal
import sqlite3
from pathlib import Path
from typing import Optional, Tuple

import config
import log_config
import misc

log = log_config.getLogger(__name__)


def get_version(db_path: Path) -> int:
    """Get database version from a database file.

    If the version table is missing, one is created.

    Args:
        db_path (str): Path to database file.

    Raises:
        RuntimeError: The database version is ambiguous.

    Returns:
        int: Version of database file.
    """
    with sqlite3.connect(db_path) as conn:
        cur = conn.cursor()
        try:
            cur.execute("SELECT version FROM §version;")
            versions = [int(v[0]) for v in cur.fetchall()]
        except sqlite3.OperationalError as e:
            if str(e) == "no such table: §version":
                # The §version table doesn't exist. Create one.
                cur.execute("CREATE TABLE §version(version INT);")
                cur.execute("INSERT INTO §version (version) VALUES (0);")
                return 0
            else:
                raise e

        if len(versions) == 1:
            version = versions[0]
            return version
        else:
            raise RuntimeError(
                f"The database version of the file `{db_path.name}` is ambigious. "
                f"The table `§version` should have one entry, but has {len(versions)}."
            )


def __get_price_db(
    db_path: Path,
    tablename: str,
    utc_time: datetime.datetime,
) -> Optional[decimal.Decimal]:
    """Try to retrieve the price from our local database.

    Args:
        db_path (Path)
        tablename (str)
        utc_time (datetime.datetime)

    Returns:
        Optional[decimal.Decimal]: Price.
    """
    if db_path.is_file():
        with sqlite3.connect(db_path) as conn:
            cur = conn.cursor()
            query = f"SELECT price FROM `{tablename}` WHERE utc_time=?;"

            try:
                cur.execute(query, (utc_time,))
            except sqlite3.OperationalError as e:
                if str(e) == f"no such table: {tablename}":
                    return None
                raise e

            if prices := cur.fetchone():
                return misc.force_decimal(prices[0])

    return None


def get_price_db(
    platform: str,
    coin: str,
    reference_coin: str,
    utc_time: datetime.datetime,
    db_path: Optional[Path] = None,
) -> Optional[decimal.Decimal]:
    """Try to retrieve the price from our local database.

    Args:
        platform (str)
        coin (str)
        reference_coin (str)
        utc_time (datetime.datetime)
        db_path (Optional[Path])

    Returns:
        Optional[decimal.Decimal]: Price.
    """
    coin_a, coin_b, inverted = _sort_pair(coin, reference_coin)
    tablename = get_tablename(coin_a, coin_b)

    if db_path is None and platform:
        db_path = get_db_path(platform)

    assert isinstance(db_path, Path), "DB path is no valid path"

    price = __get_price_db(db_path, tablename, utc_time)

    if not price:
        return None
    elif inverted:
        return misc.reciprocal(misc.force_decimal(price))
    else:
        return misc.force_decimal(price)


def __mean_price_db(
    db_path: Path,
    tablename: str,
    utc_time: datetime.datetime,
) -> decimal.Decimal:
    """Try to retrieve the price right before and after `utc_time`
    from our local database.

    Return 0 if the price could not be estimated.
    The function does not check, if a price for `utc_time` exists.

    Args:
        db_path (Path)
        tablename (str)
        utc_time (datetime.datetime)

    Returns:
        decimal.Decimal: Price.
    """
    if db_path.is_file():
        with sqlite3.connect(db_path) as conn:
            cur = conn.cursor()

            before_query = (
                f"SELECT utc_time, price FROM `{tablename}` "
                f"WHERE utc_time<? AND price > 0 "
                "ORDER BY utc_time DESC "
                "LIMIT 1"
            )
            try:
                cur.execute(before_query, (utc_time,))
            except sqlite3.OperationalError as e:
                if str(e) == f"no such table: {tablename}":
                    return decimal.Decimal()
                raise e
            if result := cur.fetchone():
                before_time = misc.parse_iso_timestamp_to_decimal_timestamp(result[0])
                before_price = misc.force_decimal(result[1])
            else:
                return decimal.Decimal()

            after_query = (
                f"SELECT utc_time, price FROM `{tablename}` "
                f"WHERE utc_time>? AND price > 0 "
                "ORDER BY utc_time ASC "
                "LIMIT 1"
            )
            try:
                cur.execute(after_query, (utc_time,))
            except sqlite3.OperationalError as e:
                if str(e) == f"no such table: {tablename}":
                    return decimal.Decimal()
                raise e
            if result := cur.fetchone():
                after_time = misc.parse_iso_timestamp_to_decimal_timestamp(result[0])
                after_price = misc.force_decimal(result[1])
            else:
                return decimal.Decimal()

            if before_price and after_price:
                d_utc_time = misc.to_decimal_timestamp(utc_time)
                # Linear gradiant between the neighbored transactions.
                m = (after_price - before_price) / (after_time - before_time)
                price = before_price + (d_utc_time - before_time) * m
                return price

    return decimal.Decimal()


def mean_price_db(
    platform: str,
    coin: str,
    reference_coin: str,
    utc_time: datetime.datetime,
    db_path: Optional[Path] = None,
) -> decimal.Decimal:
    """Try to retrieve the price right before and after `utc_time`
    from our local database.

    Return 0 if the price could not be estimated.
    The function does not check, if a price for `utc_time` exists.

    Args:
        platform (str)
        coin (str)
        reference_coin (str)
        utc_time (datetime.datetime)
        db_path (Optional[Path])

    Returns:
        decimal.Decimal: Price.
    """
    coin_a, coin_b, inverted = _sort_pair(coin, reference_coin)
    tablename = get_tablename(coin_a, coin_b)

    if db_path is None and platform:
        db_path = get_db_path(platform)

    assert isinstance(db_path, Path), "DB path is no valid path"

    price = __mean_price_db(db_path, tablename, utc_time)

    if inverted:
        return misc.reciprocal(price)
    else:
        return price


def __delete_price_db(
    db_path: Path,
    tablename: str,
    utc_time: datetime.datetime,
) -> None:
    """Delete price from database

    Args:
        db_path (Path)
        tablename (str)
        utc_time (datetime.datetime)
    """

    with sqlite3.connect(db_path) as conn:
        cur = conn.cursor()
        query = f"DELETE FROM `{tablename}` WHERE utc_time=?;"
        cur.execute(query, (utc_time,))
        conn.commit()


def __set_price_db(
    db_path: Path,
    tablename: str,
    utc_time: datetime.datetime,
    price: decimal.Decimal,
) -> None:
    """Write price to database.

    Create database/table if necessary.

    Args:
        db_path (Path)
        tablename (str)
        utc_time (datetime.datetime)
        price (decimal.Decimal)
    """
    if not db_path.exists():
        from patch_database import create_new_database

        create_new_database(db_path)

    with sqlite3.connect(db_path) as conn:
        cur = conn.cursor()
        query = f"INSERT INTO `{tablename}`" "('utc_time', 'price') VALUES (?, ?);"
        try:
            cur.execute(query, (utc_time, str(price)))
        except sqlite3.OperationalError as e:
            if str(e) == f"no such table: {tablename}":
                create_query = (
                    f"CREATE TABLE `{tablename}`"
                    "(utc_time DATETIME PRIMARY KEY, "
                    "price VARCHAR(255) NOT NULL);"
                )
                cur.execute(create_query)
                cur.execute(query, (utc_time, str(price)))
            else:
                raise e
        conn.commit()


def set_price_db(
    platform: str,
    coin: str,
    reference_coin: str,
    utc_time: datetime.datetime,
    price: decimal.Decimal,
    db_path: Optional[Path] = None,
    overwrite: bool = False,
) -> None:
    """Write price to database.

    Tries to insert a historical price into the local database.

    A warning will be raised, if there is already a different price.

    Args:
        platform (str)
        coin (str)
        reference_coin (str)
        utc_time (datetime.datetime)
        price (decimal.Decimal)
        db_path (Optional[Path])
        overwrite (bool)
    """
    assert coin != reference_coin

    coin_a, coin_b, inverted = _sort_pair(coin, reference_coin)
    tablename = get_tablename(coin_a, coin_b)

    if inverted:
        price = misc.reciprocal(price)

    if db_path is None and platform:
        db_path = get_db_path(platform)

    assert isinstance(db_path, Path), "DB path is no valid path"

    try:
        __set_price_db(db_path, tablename, utc_time, price)
    except sqlite3.IntegrityError as e:
        if str(e) == f"UNIQUE constraint failed: {tablename}.utc_time":
            # Trying to add an already existing price in db.
<<<<<<< HEAD
            # Check price from db and issue warning, if prices do not match.
            price_db = misc.force_decimal(__get_price_db(db_path, tablename, utc_time))
            rel_error = abs(price - price_db) / price * 100
            if price != price_db:
                log.warning(
                    f"Tried to write {tablename} price to database, but a "
                    f"different price exists already ({platform} @ {utc_time})"
                )
                if overwrite:
                    # Overwrite price.
                    log.warning(
                        f"Relative error: %.6f %%, using new price: {price}, "
                        f"overwriting database price: {price_db}", rel_error
                    )
                    __delete_price_db(db_path, tablename, utc_time)
                    __set_price_db(db_path, tablename, utc_time, price)
                else:
=======
            old_price = get_price_db(db_path, tablename, utc_time)
            assert isinstance(old_price, decimal.Decimal)
            if overwrite:
                if abs(old_price - price) / price > decimal.Decimal("1E-16"):
                    # Overwrite price.
                    log.debug(
                        f"Overwriting price information {old_price=} for "
                        f"{platform=}, {tablename=} at {utc_time=} with {price=}"
                    )
                    __delete_price_db(db_path, tablename, utc_time)
                    __set_price_db(db_path, tablename, utc_time, price)
            else:
                # Check price from db and issue warning, if prices do not match.
                price_db = get_price_db(db_path, tablename, utc_time)
                if price != price_db:
>>>>>>> d5f727d5
                    log.warning(
                        f"Relative error: %.6f %%, discarding new price: {price}, "
                        f"using database price: {price_db}", rel_error
                    )
        else:
            raise e


def _sort_pair(coin: str, reference_coin: str) -> Tuple[str, str, bool]:
    """Sort the coin pair in alphanumerical order.

    Args:
        coin (str)
        reference_coin (str)

    Returns:
        Tuple[str, str, bool]: First coin, second coin, inverted
    """
    if inverted := coin > reference_coin:
        coin_a = reference_coin
        coin_b = coin
    else:
        coin_a = coin
        coin_b = reference_coin
    return coin_a, coin_b, inverted


def get_tablename(coin: str, reference_coin: str) -> str:
    return f"{coin}/{reference_coin}"


def get_tablenames_from_db(cur: sqlite3.Cursor) -> list[str]:
    cur.execute("SELECT name FROM sqlite_master WHERE type='table';")
    tablenames = [result[0] for result in cur.fetchall()]
    return tablenames


def get_db_path(platform: str) -> Path:
    return Path(config.DATA_PATH, f"{platform}.db")


def check_database_or_create(platform: str) -> None:
    from patch_database import create_new_database

    db_path = get_db_path(platform)
    if not db_path.exists():
        create_new_database(db_path)<|MERGE_RESOLUTION|>--- conflicted
+++ resolved
@@ -329,7 +329,6 @@
     except sqlite3.IntegrityError as e:
         if str(e) == f"UNIQUE constraint failed: {tablename}.utc_time":
             # Trying to add an already existing price in db.
-<<<<<<< HEAD
             # Check price from db and issue warning, if prices do not match.
             price_db = misc.force_decimal(__get_price_db(db_path, tablename, utc_time))
             rel_error = abs(price - price_db) / price * 100
@@ -339,6 +338,7 @@
                     f"different price exists already ({platform} @ {utc_time})"
                 )
                 if overwrite:
+                if abs(old_price - price) / price > decimal.Decimal("1E-16"):
                     # Overwrite price.
                     log.warning(
                         f"Relative error: %.6f %%, using new price: {price}, "
@@ -347,23 +347,6 @@
                     __delete_price_db(db_path, tablename, utc_time)
                     __set_price_db(db_path, tablename, utc_time, price)
                 else:
-=======
-            old_price = get_price_db(db_path, tablename, utc_time)
-            assert isinstance(old_price, decimal.Decimal)
-            if overwrite:
-                if abs(old_price - price) / price > decimal.Decimal("1E-16"):
-                    # Overwrite price.
-                    log.debug(
-                        f"Overwriting price information {old_price=} for "
-                        f"{platform=}, {tablename=} at {utc_time=} with {price=}"
-                    )
-                    __delete_price_db(db_path, tablename, utc_time)
-                    __set_price_db(db_path, tablename, utc_time, price)
-            else:
-                # Check price from db and issue warning, if prices do not match.
-                price_db = get_price_db(db_path, tablename, utc_time)
-                if price != price_db:
->>>>>>> d5f727d5
                     log.warning(
                         f"Relative error: %.6f %%, discarding new price: {price}, "
                         f"using database price: {price_db}", rel_error
