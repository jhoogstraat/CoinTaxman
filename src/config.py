# CoinTaxman
# Copyright (C) 2021  Carsten Docktor <https://github.com/provinzio>

# This program is free software: you can redistribute it and/or modify
# it under the terms of the GNU Affero General Public License as
# published by the Free Software Foundation, either version 3 of the
# License, or (at your option) any later version.

# This program is distributed in the hope that it will be useful,
# but WITHOUT ANY WARRANTY; without even the implied warranty of
# MERCHANTABILITY or FITNESS FOR A PARTICULAR PURPOSE.  See the
# GNU Affero General Public License for more details.

# You should have received a copy of the GNU Affero General Public License
# along with this program.  If not, see <https://www.gnu.org/licenses/>.

from datetime import datetime
from os import environ
from pathlib import Path

from dateutil.relativedelta import relativedelta

import core

# User specific constants (might be overwritten by environmental variables).
COUNTRY = core.Country.GERMANY
TAX_YEAR = 2021
<<<<<<< HEAD
=======
# If the price for a coin is missing, check if there are known prices before
# and after the specific transaction and use linear regression to estimate
# the price inbetween.
# Important: The code must be run twice for this option to take effect.
MEAN_MISSING_PRICES = False
# Calculate the (taxed) gains, if the left over coins would be sold right now.
# This will fetch the current prices and therefore slow down repetitive runs.
CALCULATE_VIRTUAL_SELL = True
# Evaluate taxes for each depot/platform separately. This may reduce your
# taxable gains. Make sure, that this method is accepted by your tax
# authority.
MULTI_DEPOT = True

# Read in environmental variables.
if _env_country := environ.get("COUNTRY"):
    COUNTRY = core.Country[_env_country]
if _env_tax_year := environ.get("TAX_YEAR"):
    try:
        TAX_YEAR = int(_env_tax_year)
    except ValueError as e:
        raise ValueError(
            "Unable to convert environment variable `TAX_YEAR` to int"
        ) from e
>>>>>>> 1ec7c688

# Country specific constants.
if COUNTRY == core.Country.GERMANY:
    FIAT_CLASS = core.Fiat.EUR
    PRINCIPLE = core.Principle.FIFO

    def IS_LONG_TERM(buy: datetime, sell: datetime) -> bool:
        return buy + relativedelta(years=1) < sell


else:
    raise NotImplementedError(f"Your country {COUNTRY} is not supported.")

# Program specific constants.
BASE_PATH = Path(__file__).parent.parent.absolute()
ACCOUNT_STATMENTS_PATH = Path(BASE_PATH, "account_statements")
DATA_PATH = Path(BASE_PATH, "data")
EXPORT_PATH = Path(BASE_PATH, "export")
FIAT = FIAT_CLASS.name  # Convert to string.<|MERGE_RESOLUTION|>--- conflicted
+++ resolved
@@ -25,8 +25,6 @@
 # User specific constants (might be overwritten by environmental variables).
 COUNTRY = core.Country.GERMANY
 TAX_YEAR = 2021
-<<<<<<< HEAD
-=======
 # If the price for a coin is missing, check if there are known prices before
 # and after the specific transaction and use linear regression to estimate
 # the price inbetween.
@@ -50,7 +48,6 @@
         raise ValueError(
             "Unable to convert environment variable `TAX_YEAR` to int"
         ) from e
->>>>>>> 1ec7c688
 
 # Country specific constants.
 if COUNTRY == core.Country.GERMANY:
