# CoinTaxman
# Copyright (C) 2021  Carsten Docktor <https://github.com/provinzio>

# This program is free software: you can redistribute it and/or modify
# it under the terms of the GNU Affero General Public License as
# published by the Free Software Foundation, either version 3 of the
# License, or (at your option) any later version.

# This program is distributed in the hope that it will be useful,
# but WITHOUT ANY WARRANTY; without even the implied warranty of
# MERCHANTABILITY or FITNESS FOR A PARTICULAR PURPOSE.  See the
# GNU Affero General Public License for more details.

# You should have received a copy of the GNU Affero General Public License
# along with this program.  If not, see <https://www.gnu.org/licenses/>.

import configparser
from datetime import datetime
from os import environ
from pathlib import Path

from dateutil.relativedelta import relativedelta

import core

config = configparser.ConfigParser()
config.read("config.ini")

try:
    COUNTRY = core.Country[config["BASE"].get("COUNTRY", "GERMANY")]
except KeyError as e:
    raise NotImplementedError(
        f"Your country {e} is currently not supported. " "Please create an Issue or PR."
    )

TAX_YEAR = int(config["BASE"].get("TAX_YEAR", "2021"))
MEAN_MISSING_PRICES = config["BASE"].getboolean("MEAN_MISSING_PRICES")
CALCULATE_VIRTUAL_SELL = config["BASE"].getboolean("CALCULATE_VIRTUAL_SELL")
MULTI_DEPOT = config["BASE"].getboolean("MULTI_DEPOT")
EXPORT_VIRTUAL_SELL = config["BASE"].getboolean("EXPORT_VIRTUAL_SELL")
EXPORT_ALL_EVENTS = config["BASE"].getboolean("EXPORT_ALL_EVENTS")

# Read in environmental variables.
if _env_country := environ.get("COUNTRY"):
    COUNTRY = core.Country[_env_country]
if _env_tax_year := environ.get("TAX_YEAR"):
    try:
        TAX_YEAR = int(_env_tax_year)
    except ValueError as e:
        raise ValueError(
            "Unable to convert environment variable `TAX_YEAR` to int"
        ) from e

# Country specific constants.
if COUNTRY == core.Country.GERMANY:
    FIAT_CLASS = core.Fiat.EUR
    PRINCIPLE = core.Principle.FIFO

    def IS_LONG_TERM(buy: datetime, sell: datetime) -> bool:
        return buy + relativedelta(years=1) < sell

else:
    raise NotImplementedError(
        f"Your country {COUNTRY} is currently not supported. "
        "Please create an Issue or PR."
    )

# Program specific constants.
BASE_PATH = Path(__file__).parent.parent.absolute()
ACCOUNT_STATMENTS_PATH = Path(BASE_PATH, "account_statements")
DATA_PATH = Path(BASE_PATH, "data")
EXPORT_PATH = Path(BASE_PATH, "export")
<<<<<<< HEAD
TMP_LOG_FILEPATH = Path(EXPORT_PATH, "tmp.log")

# Class for simplified casefold string comparison with configured fiat currency
class Fiat(str):
    def __init__(self, name):
        self.name = name

    def __eq__(self, fiat):
        if isinstance(fiat, str):
            return self.name.casefold() == fiat.casefold()
        else:
            raise TypeError(f"Unsupported operand for ==: {type(fiat)}")


FIAT = Fiat(FIAT_CLASS.name)
=======
WD_MATCHING_PATH = Path(BASE_PATH, "withdrawals_deposits")
FIAT = FIAT_CLASS.name  # Convert to string.
>>>>>>> 1d3d1326
<|MERGE_RESOLUTION|>--- conflicted
+++ resolved
@@ -70,7 +70,7 @@
 ACCOUNT_STATMENTS_PATH = Path(BASE_PATH, "account_statements")
 DATA_PATH = Path(BASE_PATH, "data")
 EXPORT_PATH = Path(BASE_PATH, "export")
-<<<<<<< HEAD
+WD_MATCHING_PATH = Path(BASE_PATH, "withdrawals_deposits")
 TMP_LOG_FILEPATH = Path(EXPORT_PATH, "tmp.log")
 
 # Class for simplified casefold string comparison with configured fiat currency
@@ -86,7 +86,3 @@
 
 
 FIAT = Fiat(FIAT_CLASS.name)
-=======
-WD_MATCHING_PATH = Path(BASE_PATH, "withdrawals_deposits")
-FIAT = FIAT_CLASS.name  # Convert to string.
->>>>>>> 1d3d1326
