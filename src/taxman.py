--- conflicted
+++ resolved
@@ -365,15 +365,9 @@
             invested = sum(tx.sell_value for tx in self.virtual_tax_events)
             real_gains = sum(tx.real_gain for tx in self.virtual_tax_events)
             taxed_gains = sum(tx.taxed_gain for tx in self.virtual_tax_events)
-<<<<<<< HEAD
-            print()
-            print(
-                f"You are currently invested with {invested:.2f} {config.FIAT}.\n"
-=======
             eval_str += "\n"
             eval_str += (
-                f"You are currently invested with {invsted:.2f} {config.FIAT}.\n"
->>>>>>> 52388e9f
+                f"You are currently invested with {invested:.2f} {config.FIAT}.\n"
                 f"If you would sell everything right now, "
                 f"you would realize {real_gains:.2f} {config.FIAT} gains "
                 f"({taxed_gains:.2f} {config.FIAT} taxed gain).\n"
@@ -389,13 +383,8 @@
                 eval_str += (
                     f"{tx.op.platform}: "
                     f"{tx.op.change:.6f} {tx.op.coin} > "
-<<<<<<< HEAD
                     f"{tx.sell_value:.2f} {config.FIAT} "
-                    f"({tx.real_gain:.2f} gain, {tx.taxed_gain:.2f} taxed gain)"
-=======
-                    f"{tx.sell_price:.2f} {config.FIAT} "
                     f"({tx.real_gain:.2f} gain, {tx.taxed_gain:.2f} taxed gain)\n"
->>>>>>> 52388e9f
                 )
 
         log.info(eval_str)
